--- conflicted
+++ resolved
@@ -4,34 +4,22 @@
     build: .
     environment:
       - API_KEY=${API_KEY}
-<<<<<<< HEAD
+      - NB_UID=${NB_UID}
+      - NB_GID=${NB_GID}
       - GRANT_SUDO=yes
       - GEN_CERT=yes
       - JUPYTER_LAB_ENABLE=yes
-    volumes:
-      - ./data:/home/jovyan/data
-=======
-      - NB_UID=${NB_UID}
-      - NB_GID=${NB_GID}
-      - GRANT_SUDO=yes
     user: root
     volumes:
       - <local path to data directory>:/home/jovyan/data
->>>>>>> 4259fcd1
     entrypoint: [
         "start.sh",
         "python", "/home/jovyan/nearmap-ai-user-guides/scripts/ai_offline_parcel.py",
         "--parcel-dir", "/home/jovyan/data/<path to parcels>",
         "--output-dir", "/home/jovyan/data/<path to results>",
         "--include-parcel-geometry",
-<<<<<<< HEAD
         "--packs", "building", "building_char", "roof_char", "roof_cond", "pool", "solar", "trampoline", "construction", "vegetation", "surfaces",
         "--country", "us",
         "--primary-decision", "largest_intersection",
         "--workers",  "10",
-=======
-        "--packs", "pool",
-        "--country", "au",
-        "--primary-decision", "largest_intersection"
->>>>>>> 4259fcd1
     ]