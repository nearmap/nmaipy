--- conflicted
+++ resolved
@@ -47,12 +47,8 @@
     Get command line arguments
     """
     parser = argparse.ArgumentParser()
-    parser.add_argument(
-        "--parcel-dir", help="Directory with parcel files", type=str, required=True
-    )
-    parser.add_argument(
-        "--output-dir", help="Directory to store results", type=str, required=True
-    )
+    parser.add_argument("--parcel-dir", help="Directory with parcel files", type=str, required=True)
+    parser.add_argument("--output-dir", help="Directory to store results", type=str, required=True)
     parser.add_argument(
         "--key-file",
         help="Path to file with API keys",
@@ -127,7 +123,6 @@
         default=True,
     )
     parser.add_argument(
-<<<<<<< HEAD
         "--alpha",
         help="Include alpha layers",
         action="store_true",
@@ -136,12 +131,6 @@
         "--beta",
         help="Include beta layers",
         action="store_true",
-=======
-        "--alpha", help="Include alpha layers", required=False, type=bool, default=True,
-    )
-    parser.add_argument(
-        "--beta", help="Include beta layers", required=False, type=bool, default=True,
->>>>>>> 9f9ddbcb
     )
     parser.add_argument(
         "--since",
@@ -156,7 +145,6 @@
         type=str,
     )
     parser.add_argument(
-<<<<<<< HEAD
         "--endpoint",
         help="Select which endpoint gets used for rollups - 'feature' (default) or 'rollup'",
         type=str,
@@ -164,14 +152,6 @@
         default="feature",
     )
     parser.add_argument("--log-level", help="Log level (DEBUG, INFO, ...)", required=False, default="INFO", type=str)
-=======
-        "--log-level",
-        help="Log level (DEBUG, INFO, ...)",
-        required=False,
-        default="INFO",
-        type=str,
-    )
->>>>>>> 9f9ddbcb
     return parser.parse_args()
 
 
@@ -242,12 +222,8 @@
         return
 
     # Get additional parcel attributes from parcel geometry
-    parcel_gdf["query_aoi_lat"] = parcel_gdf.geometry.apply(
-        lambda g: g.centroid.coords[0][1]
-    )
-    parcel_gdf["query_aoi_lon"] = parcel_gdf.geometry.apply(
-        lambda g: g.centroid.coords[0][0]
-    )
+    parcel_gdf["query_aoi_lat"] = parcel_gdf.geometry.apply(lambda g: g.centroid.coords[0][1])
+    parcel_gdf["query_aoi_lon"] = parcel_gdf.geometry.apply(lambda g: g.centroid.coords[0][0])
 
     # Get features
     feature_api = FeatureApi(
@@ -260,7 +236,6 @@
         alpha=alpha,
         beta=beta,
     )
-<<<<<<< HEAD
     if endpoint == Endpoint.ROLLUP.value:
         logger.debug(f"Chunk {chunk_id}: Getting rollups for {len(parcel_gdf)} AOIs ({endpoint=})")
         rollup_df, metadata_df, errors_df = feature_api.get_rollup_df_bulk(
@@ -271,10 +246,9 @@
             packs=packs,
             instant_fail_batch=False,
         )
-        if errors_df is not None and parcel_gdf is not None and rollup_df is not None:
-            logger.info(
-                f"Chunk {chunk_id} failed {len(errors_df)} of {len(parcel_gdf)} AOI requests. {len(rollup_df)} rollups returned on {len(rollup_df[AOI_ID_COLUMN_NAME].unique())} unique {AOI_ID_COLUMN_NAME}s."
-            )
+        logger.info(
+            f"Chunk {chunk_id} failed {len(errors_df)} of {len(parcel_gdf)} AOI requests. {len(rollup_df)} rollups returned on {len(rollup_df[AOI_ID_COLUMN_NAME].unique())} unique {AOI_ID_COLUMN_NAME}s."
+        )
         if len(errors_df) > 0:
             if "message" in errors_df:
                 logger.debug(errors_df.value_counts("message"))
@@ -294,10 +268,9 @@
             packs=packs,
             instant_fail_batch=False,
         )
-        if errors_df is not None and parcel_gdf is not None and features_gdf is not None:
-            logger.info(
-                f"Chunk {chunk_id} failed {len(errors_df)} of {len(parcel_gdf)} AOI requests. {len(features_gdf)} features returned on {len(features_gdf[AOI_ID_COLUMN_NAME].unique())} unique {AOI_ID_COLUMN_NAME}s."
-            )
+        logger.info(
+            f"Chunk {chunk_id} failed {len(errors_df)} of {len(parcel_gdf)} AOI requests. {len(features_gdf)} features returned on {len(features_gdf[AOI_ID_COLUMN_NAME].unique())} unique {AOI_ID_COLUMN_NAME}s."
+        )
         if len(errors_df) > 0:
             if "message" in errors_df:
                 logger.debug(errors_df.value_counts("message"))
@@ -314,35 +287,6 @@
         logger.debug(
             f"Chunk {chunk_id}:  Filtering removed {len_all_features-len_filtered_features} to leave {len_filtered_features} on {len(features_gdf[AOI_ID_COLUMN_NAME].unique())} unique {AOI_ID_COLUMN_NAME}s."
         )
-=======
-    logger.debug(f"Chunk {chunk_id}: Getting features for {len(parcel_gdf)} AOIs")
-    features_gdf, metadata_df, errors_df = feature_api.get_features_gdf_bulk(
-        parcel_gdf,
-        region=country,
-        since_bulk=since_bulk,
-        until_bulk=until_bulk,
-        packs=packs,
-        instant_fail_batch=False,
-    )
-    logger.info(
-        f"Chunk {chunk_id} failed {len(errors_df)} of {len(parcel_gdf)} AOI requests. {len(features_gdf)} features returned on {len(features_gdf[AOI_ID_COLUMN_NAME].unique())} unique {AOI_ID_COLUMN_NAME}s."
-    )
-    if "message" in errors_df:
-        logger.debug(errors_df.value_counts("message"))
-    else:
-        logger.debug(f"Found {len(errors_df)} errors")
-    if len(errors_df) == len(parcel_gdf):
-        errors_df.to_parquet(outfile_errors)
-        return
-
-    # Filter features
-    len_all_features = len(features_gdf)
-    features_gdf = parcels.filter_features_in_parcels(features_gdf, config=config)
-    len_filtered_features = len(features_gdf)
-    logger.debug(
-        f"Chunk {chunk_id}:  Filtering removed {len_all_features-len_filtered_features} to leave {len_filtered_features} on {len(features_gdf[AOI_ID_COLUMN_NAME].unique())} unique {AOI_ID_COLUMN_NAME}s."
-    )
->>>>>>> 9f9ddbcb
 
         # Create rollup
         rollup_df = parcels.parcel_rollup(
@@ -358,9 +302,7 @@
         raise ValueError(f"Not a valid endpoint selection: {endpoint}")
 
     # Put it all together and save
-    final_df = metadata_df.merge(rollup_df, on=AOI_ID_COLUMN_NAME).merge(
-        parcel_gdf, on=AOI_ID_COLUMN_NAME
-    )
+    final_df = metadata_df.merge(rollup_df, on=AOI_ID_COLUMN_NAME).merge(parcel_gdf, on=AOI_ID_COLUMN_NAME)
 
     # Order the columns: parcel properties, meta data, data, parcel geometry.
     parcel_columns = [c for c in parcel_gdf.columns if c != "geometry"]
@@ -368,11 +310,7 @@
     columns = (
         parcel_columns
         + meta_data_columns
-        + [
-            c
-            for c in final_df.columns
-            if c not in parcel_columns + meta_data_columns + ["geometry"]
-        ]
+        + [c for c in final_df.columns if c not in parcel_columns + meta_data_columns + ["geometry"]]
     )
     if include_parcel_geometry:
         columns.append("geometry")
@@ -381,24 +319,18 @@
     if endpoint == Endpoint.ROLLUP:
         final_df.columns = pd.MultiIndex.from_tuples([d if isinstance(d, tuple) else ("", d) for d in final_df.columns])
 
-    logger.debug(
-        f"Chunk {chunk_id}: Writing {len(final_df)} rows for rollups and {len(errors_df)} for errors."
-    )
+    logger.debug(f"Chunk {chunk_id}: Writing {len(final_df)} rows for rollups and {len(errors_df)} for errors.")
     try:
         errors_df.to_parquet(outfile_errors)
     except Exception as e:
-        logger.error(
-            f"Chunk {chunk_id}: Failed writing errors_df ({len(errors_df)} rows) to {outfile_errors}."
-        )
+        logger.error(f"Chunk {chunk_id}: Failed writing errors_df ({len(errors_df)} rows) to {outfile_errors}.")
         logger.error(errors_df.shape)
         logger.error(errors_df)
 
     try:
         final_df.to_parquet(outfile)
     except Exception as e:
-        logger.error(
-            f"Chunk {chunk_id}: Failed writing final_df ({len(final_df)} rows) to {outfile}."
-        )
+        logger.error(f"Chunk {chunk_id}: Failed writing final_df ({len(final_df)} rows) to {outfile}.")
         logger.error(final_df.shape)
         logger.error(final_df)
 
@@ -406,24 +338,18 @@
         # Save chunk's features as parquet, shift the parcel geometry to "aoi_geometry"
         final_features_df = gpd.GeoDataFrame(
             metadata_df.merge(features_gdf, on=AOI_ID_COLUMN_NAME).merge(
-                parcel_gdf.rename(columns=dict(geometry="aoi_geometry")),
-                on=AOI_ID_COLUMN_NAME,
+                parcel_gdf.rename(columns=dict(geometry="aoi_geometry")), on=AOI_ID_COLUMN_NAME
             ),
             crs=API_CRS,
         )
-        final_features_df["aoi_geometry"] = final_features_df.aoi_geometry.apply(
-            lambda d: d.wkt
-        )
+        final_features_df["aoi_geometry"] = final_features_df.aoi_geometry.apply(lambda d: d.wkt)
         final_features_df["attributes"] = final_features_df.attributes.apply(json.dumps)
         if len(final_features_df) > 0:
             try:
                 if not include_parcel_geometry:
                     final_features_df = final_features_df.drop(columns=["aoi_geometry"])
                 final_features_df = final_features_df[
-                    ~(
-                        final_features_df.geometry.is_empty
-                        | final_features_df.geometry.isna()
-                    )
+                    ~(final_features_df.geometry.is_empty | final_features_df.geometry.isna())
                 ]
                 final_features_df.to_parquet(outfile_features)
             except Exception as e:
@@ -456,9 +382,9 @@
     final_path.mkdir(parents=True, exist_ok=True)
 
     # Get classes
-    classes_df = FeatureApi(
-        api_key=api_key(args.key_file), alpha=args.alpha, beta=args.beta
-    ).get_feature_classes(args.packs)
+    classes_df = FeatureApi(api_key=api_key(args.key_file), alpha=args.alpha, beta=args.beta).get_feature_classes(
+        args.packs
+    )
 
     # Parse config
     if args.config_file is not None:
@@ -479,9 +405,7 @@
             logger.info(f"Output already exist, skipping {f.stem}")
             continue
         # Read parcel data
-        parcels_gdf = parcels.read_from_file(f, id_column=AOI_ID_COLUMN_NAME).to_crs(
-            API_CRS
-        )
+        parcels_gdf = parcels.read_from_file(f, id_column=AOI_ID_COLUMN_NAME).to_crs(API_CRS)
 
         # Print out info around what is being inferred from column names:
         if SURVEY_RESOURCE_ID_COL_NAME in parcels_gdf:
@@ -489,17 +413,13 @@
                 f"{SURVEY_RESOURCE_ID_COL_NAME} will be used to get results from the exact Survey Resource ID, instead of using date based filtering."
             )
         else:
-            logger.info(
-                f"No {SURVEY_RESOURCE_ID_COL_NAME} column provided, so date based endpoint will be used."
-            )
+            logger.info(f"No {SURVEY_RESOURCE_ID_COL_NAME} column provided, so date based endpoint will be used.")
             if SINCE_COL_NAME in parcels_gdf:
                 logger.info(
                     f'The column "{SINCE_COL_NAME}" will be used as the earliest permitted date (YYYY-MM-DD) for each Query AOI.'
                 )
             elif args.since is not None:
-                logger.info(
-                    f"The since date of {args.since} will limit the earliest returned date for all Query AOIs"
-                )
+                logger.info(f"The since date of {args.since} will limit the earliest returned date for all Query AOIs")
             else:
                 logger.info("No earliest date will used")
             if UNTIL_COL_NAME in parcels_gdf:
@@ -507,9 +427,7 @@
                     f'The column "{UNTIL_COL_NAME}" will be used as the latest permitted date (YYYY-MM-DD) for each Query AOI.'
                 )
             elif args.until is not None:
-                logger.info(
-                    f"The until date of {args.until} will limit the latest returned date for all Query AOIs"
-                )
+                logger.info(f"The until date of {args.until} will limit the latest returned date for all Query AOIs")
             else:
                 logger.info("No latest date will used")
 
@@ -517,15 +435,8 @@
 
         # Figure out how many chunks to divide the query AOI set into. Set 1 chunk as min.
         num_chunks = max(len(parcels_gdf) // CHUNK_SIZE, 1)
-<<<<<<< HEAD
         logger.info(f"Exporting {len(parcels_gdf)} parcels as {num_chunks} chunk files.")
         logger.info(f"Using endpoint '{args.endpoint}' for rollups.")
-=======
-        logger.info(
-            f"Exporting {len(parcels_gdf)} parcels as {num_chunks} chunk files."
-        )
-
->>>>>>> 9f9ddbcb
         if args.workers > 1:
             processes = int(args.workers)
             with concurrent.futures.ProcessPoolExecutor(processes) as executor:
@@ -566,9 +477,7 @@
                     try:
                         j.result()
                     except Exception as e:
-                        logger.error(
-                            f"FAILURE TO COMPLETE JOB {j}, DROPPING DUE TO ERROR {e}"
-                        )
+                        logger.error(f"FAILURE TO COMPLETE JOB {j}, DROPPING DUE TO ERROR {e}")
                         logger.error(f"{sys.exc_info()}\t{traceback.format_exc()}")
         else:
             # If we only have one worker, run in main process
