--- conflicted
+++ resolved
@@ -320,50 +320,7 @@
         out_gdf_building_style = pd.concat(out_gdf_building_style)
         gdf = pd.concat([gdf_non_building_style, out_gdf_building_style])
     else:
-<<<<<<< HEAD
-        for aoi_id in gdf.index.unique():  # Loop over each AOI in the set
-            gdf_aoi = gdf.loc[[aoi_id]]
-            gdf_aoi_buildings = gdf_aoi[gdf_aoi.class_id.isin(building_style_ids)]
-            if len(gdf_aoi_buildings) == 0:
-                continue  # Skip if there are no buildings in the AOI
-            features_from_aoi = aoi_gdf.loc[[aoi_id]]
-            aoi_poly = (
-                features_from_aoi.to_crs(AREA_CRS[region]).iloc[0].geometry
-            )  # Get in metric projection for area/geospatial calcs in metres.
-            building_statuses = []
-            for building_poly in gdf_aoi_buildings.to_crs(
-                AREA_CRS[region]
-            ).geometry:  # Loop through buildings in the AOI
-                building_status = nmaipy.reference_code.get_building_status(building_poly, aoi_poly)
-                building_statuses.append(building_status)
-            building_statuses = pd.DataFrame(building_statuses)
-            building_statuses.index = gdf_aoi_buildings.index
-            gdf_aoi_buildings = pd.concat(
-                [gdf_aoi_buildings, building_statuses], axis=1
-            )  # Append extra columns for all buildings in this parcel
-            gdf_aoi_buildings = gdf_aoi_buildings[gdf_aoi_buildings.building_keep].drop(
-                columns=["building_keep"]
-            )  # Remove any we should filter out
-
-            # Clip any building that is "multiparcel" to the intersection with the AOI
-            multiparcel_mask = gdf_aoi_buildings["building_multiparcel"]
-            if multiparcel_mask.any():
-                aoi_poly_api_crs = features_from_aoi.iloc[0].geometry
-                new_geometries = gdf_aoi_buildings[multiparcel_mask].intersection(aoi_poly_api_crs).geometry
-                print(str(new_geometries.iloc[0]))
-                print(str(gdf_aoi_buildings.loc[multiparcel_mask, "geometry"].iloc[0]))
-                gdf_aoi_buildings.loc[multiparcel_mask, "geometry"] = new_geometries
-
-            out_gdf_building_style.append(gdf_aoi_buildings)
-
-        if len(out_gdf_building_style) > 0:
-            out_gdf_building_style = pd.concat(out_gdf_building_style)
-            gdf = pd.concat([gdf_non_building_style, out_gdf_building_style])
-        else:
-            gdf = gdf_non_building_style
-=======
         gdf = gdf_non_building_style
->>>>>>> feff85ad
 
     # Filter all featuers based on area and ratio in parcel
     area_mask = gdf.class_id.map(DEFAULT_FILTERING["min_area_in_parcel"]).fillna(0) <= gdf["clipped_area_" + suffix]
