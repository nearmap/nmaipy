--- conflicted
+++ resolved
@@ -3,15 +3,9 @@
 pandas
 
 # GIS
-<<<<<<< HEAD
-shapely==1.7.*
-rtree
-geopandas==0.8.*
-=======
 shapely
 rtree
 geopandas
->>>>>>> f8bc813f
 
 # Plotting
 matplotlib
