--- conflicted
+++ resolved
@@ -31,68 +31,25 @@
     SURVEY_RESOURCE_ID_COL_NAME,
     MAX_RETRIES,
     AOI_EXCEEDS_MAX_SIZE,
-<<<<<<< HEAD
-)
-from nearmap_ai.constants import AREA_CRS, API_CRS
-=======
     ADDRESS_FIELDS,
     SQUARED_METERS_TO_SQUARED_FEET,
     AREA_CRS,
     API_CRS,
     CONNECTED_CLASS_IDS,
 )
->>>>>>> f8bc813f
 
 logger = log.get_logger()
 
 
 class RetryRequest(Retry):
-<<<<<<< HEAD
-=======
     """
     Inherited retry request to limit back-off to 1 second.
     """
 
->>>>>>> f8bc813f
     BACKOFF_MAX = 1
 
 
 class AIFeatureAPIError(Exception):
-<<<<<<< HEAD
-    def __init__(self, response, request_string):
-        try:
-            self.status_code = response.status_code
-            self.text = response.text
-        except AttributeError:
-            self.status_code = response["status_code"]
-            self.text = response["text"]
-        self.request_string = request_string
-        try:
-            err_body = response.json()
-            self.message = err_body["message"] if "message" in err_body else err_body.get("error", "")
-        except json.JSONDecodeError:
-            self.message = "JSONDecodeError"
-        except AttributeError:
-            self.message = ""
-
-
-class AIFeatureAPIGridError(Exception):
-    def __init__(self, status_code_error_mode):
-        self.status_code = status_code_error_mode
-        self.text = "Gridding and re-requesting failed on one or more grid cell queries."
-        self.request_string = ""
-        self.message = ""
-
-
-class AIFeatureAPIRequestSizeError(AIFeatureAPIError):
-    status_codes = (HTTPStatus.GATEWAY_TIMEOUT,)
-    codes = (AOI_EXCEEDS_MAX_SIZE,)
-
-    """
-    Use do indicate when an AOI should be gridded and recombined, as it is too large for a request to handle (413, 504).
-    """
-
-=======
     """
     Error responses for logging from AI Feature API. Also include non rest API errors (use dummy status code and
     explicitly set messages).
@@ -146,7 +103,6 @@
     """
     Use to indicate when an AOI should be gridded and recombined, as it is too large for a request to handle (413, 504).
     """
->>>>>>> f8bc813f
     pass
 
 
@@ -349,9 +305,6 @@
                     coordstring = cls._polygon_to_coordstring(g)
                     exact = True
             else:
-<<<<<<< HEAD
-                logger.warning(f"Geometry is a multipolygon - approximating. Length: {len(geometry)}")
-=======
                 raise ValueError(
                     "Must not be called with a multipolygon - separate parts should be iterated externally."
                 )
@@ -359,7 +312,6 @@
             # Tests whether the polygon has inner rings/holes.
             if len(geometry.interiors) > 0:
                 logger.debug(f"Geometry has inner rings - approximating query with convex hull.")
->>>>>>> f8bc813f
                 coordstring = cls._polygon_to_coordstring(geometry.convex_hull)
                 exact = False
             else:
@@ -433,14 +385,6 @@
                 temp_path.unlink()
 
     def _create_request_string(
-<<<<<<< HEAD
-        self,
-        geometry: Union[Polygon, MultiPolygon],
-        packs: Optional[List[str]] = None,
-        since: Optional[str] = None,
-        until: Optional[str] = None,
-        survey_resource_id: Optional[str] = None,
-=======
             self,
             geometry: Union[Polygon, MultiPolygon],
             packs: Optional[List[str]] = None,
@@ -448,7 +392,6 @@
             until: Optional[str] = None,
             address_fields: Optional[Dict[str, str]] = None,
             survey_resource_id: Optional[str] = None,
->>>>>>> f8bc813f
     ) -> Tuple[str, bool]:
         """
         Create a request string with given parameters
@@ -468,24 +411,13 @@
             request_string = f"{urlbase}?{address_params}&bulk={bulk_str}&apikey={self.api_key}"
 
         # Add dates if given
-<<<<<<< HEAD
-        if (since is not None) or (until is not None):
-=======
         if ((since is not None) or (until is not None)) and (survey_resource_id is not None):
             raise ValueError("Invalid combination of since, until and survey_resource_id requested")
         elif (since is not None) or (until is not None):
->>>>>>> f8bc813f
             if since:
                 request_string += f"&since={since}"
             if until:
                 request_string += f"&until={until}"
-<<<<<<< HEAD
-        elif (since is None) and (until is None) and (survey_resource_id is not None):
-            request_string = f"{self.FEATURES_SURVEY_RESOURCE_URL}/{survey_resource_id}/features.json?polygon={coordstring}&bulk={bulk_str}&apikey={self.api_key}"
-        elif ((since is not None) or (until is not None)) and (survey_resource_id is not None):
-            raise ValueError("Invalid combination of since, until and survey_resource_id requested")
-=======
->>>>>>> f8bc813f
 
         # Add packs if given
         if packs:
@@ -495,14 +427,6 @@
         return request_string, exact
 
     def get_features(
-<<<<<<< HEAD
-        self,
-        geometry: Union[Polygon, MultiPolygon],
-        packs: Optional[List[str]] = None,
-        since: Optional[str] = None,
-        until: Optional[str] = None,
-        survey_resource_id: Optional[str] = None,
-=======
             self,
             geometry: Union[Polygon, MultiPolygon],
             region: str,
@@ -511,25 +435,15 @@
             until: Optional[str] = None,
             address_fields: Optional[Dict[str, str]] = None,
             survey_resource_id: Optional[str] = None,
->>>>>>> f8bc813f
     ):
         """
         Get feature data for an AOI. If a cache is configured, the cache will be checked before using the API.
 
-<<<<<<< HEAD
-        Args:
-            geometry: AOI in EPSG4326
-            packs: List of AI packs
-            since: Earliest date to pull data for
-            until: Latest date to pull data for
-            survey_resource_id: The ID of the survey resource id if an exact survey is requested for the pull. NB: This is NOT the survey ID from coverage - it is the id of the AI resource attached to that survey.
-=======
         Args: geometry: AOI in EPSG4326 region: Country code, used for recalculating areas. packs: List of AI packs
         since: Earliest date to pull data for until: Latest date to pull data for address_fields: Fields for an
         address based query (rather than query AOI based query). survey_resource_id: The ID of the survey resource id
         if an exact survey is requested for the pull. NB: This is NOT the survey ID from coverage - it is the id of
         the AI resource attached to that survey.
->>>>>>> f8bc813f
 
         Returns:
             API response as a Dictionary
@@ -537,11 +451,7 @@
 
         # Create request string
         request_string, exact = self._create_request_string(
-<<<<<<< HEAD
-            geometry, packs, since, until, survey_resource_id=survey_resource_id
-=======
             geometry, packs, since, until, address_fields=address_fields, survey_resource_id=survey_resource_id
->>>>>>> f8bc813f
         )
         logger.debug(f"Requesting: {request_string.replace(self.api_key, '...')}")
 
@@ -569,21 +479,6 @@
         if response.ok:
             logger.debug(f"{response_time_ms:.1f}ms response time for polygon with these packs: {packs}")
             data = response.json()
-<<<<<<< HEAD
-
-            # If the AOI was altered for the API request, we need to filter features in the response
-            if not exact:
-                data["features"] = [f for f in data["features"] if shape(f["geometry"]).intersects(geometry)]
-
-            # Save to cache if configured
-            if self.cache_dir is not None:
-                self._write_to_cache(self._request_cache_path(request_string), data)
-            return data
-        else:
-            logger.debug(f"{response_time_ms:.1f}ms failure response time {response.text}")
-
-            if response.status_code in AIFeatureAPIRequestSizeError.status_codes:
-=======
 
             # If the AOI was altered for the API request, we need to filter features in the response, and clip connected features
             if not exact:
@@ -612,17 +507,13 @@
 
             if response.status_code in AIFeatureAPIRequestSizeError.status_codes:
                 logger.debug(f"Raising AIFeatureAPIRequestSizeError from status code {response.status_code=}")
->>>>>>> f8bc813f
                 raise AIFeatureAPIRequestSizeError(response, request_string)
             elif response.status_code == HTTPStatus.BAD_REQUEST:
                 error_code = json.loads(response.text)["code"]
                 if error_code in AIFeatureAPIRequestSizeError.codes:
-<<<<<<< HEAD
-=======
                     logger.debug(
                         f"Raising AIFeatureAPIRequestSizeError from secondary status code {response.status_code=}"
                     )
->>>>>>> f8bc813f
                     raise AIFeatureAPIRequestSizeError(response, request_string)
                 else:
                     # Check for errors
@@ -651,11 +542,7 @@
             return link
 
     @staticmethod
-<<<<<<< HEAD
-    def create_grid(df: gpd.GeoDataFrame, cell_size: int):
-=======
     def create_grid(df: gpd.GeoDataFrame, cell_size: float):
->>>>>>> f8bc813f
         """
         Create a GeodataFrame of grid squares, matching the extent of an input GeoDataFrame.
         """
@@ -682,11 +569,7 @@
         return df_grid
 
     @staticmethod
-<<<<<<< HEAD
-    def split_geometry_into_grid(geometry: Union[Polygon, MultiPolygon], cell_size: int):
-=======
     def split_geometry_into_grid(geometry: Union[Polygon, MultiPolygon], cell_size: float):
->>>>>>> f8bc813f
         """
         Take a geometry (implied CRS as API_CRS), and split it into a grid of given height/width cells (in degrees).
 
@@ -696,13 +579,9 @@
         df = gpd.GeoDataFrame(geometry=[geometry], crs=API_CRS)
         df_gridded = FeatureApi.create_grid(df, cell_size)
         df_gridded = gpd.overlay(df, df_gridded, keep_geom_type=True)
-<<<<<<< HEAD
-        df_gridded = df_gridded.explode()  # Break apart grid squares that are multipolygons.
-=======
         # explicit index_parts added to get rid of warning, and this was the default behaviour so I am
         # assuming this is the behaviour that is intended
         df_gridded = df_gridded.explode(index_parts=True)  # Break apart grid squares that are multipolygons.
->>>>>>> f8bc813f
         df_gridded = df_gridded.to_crs(API_CRS)
         return df_gridded
 
@@ -713,11 +592,7 @@
         and recombine geometries of connected classes (including reconciling areas correctly) where the feature id
         of the larger object is the same.
 
-<<<<<<< HEAD
-        :param features_gdf:
-=======
         param features_gdf: Output from FeatureAPI.payload_gdf
->>>>>>> f8bc813f
         :return:
         """
 
@@ -746,11 +621,7 @@
             .filter(agg_cols_first + ["geometry", "feature_id"], axis=1)
             .dissolve(
                 by="feature_id", aggfunc="first"
-<<<<<<< HEAD
-            )  # Then dissolvee any remaining features that represent a single feature_id that has been split.
-=======
             )  # Then dissolve any remaining features that represent a single feature_id that has been split.
->>>>>>> f8bc813f
             .reset_index()
             .set_index("feature_id")
         )
@@ -766,8 +637,6 @@
 
         return features_gdf_out
 
-<<<<<<< HEAD
-=======
     @classmethod
     def trim_features_to_aoi(
             cls, gdf_features: gpd.GeoDataFrame, geometry: Union[Polygon, MultiPolygon], region: str
@@ -798,7 +667,6 @@
                 gdf_features.loc[i, "area_sqft"] = df_clipped_geometries.loc[i, "clipped_area_sqft"]
         return gdf_features
 
->>>>>>> f8bc813f
     @classmethod
     def payload_gdf(cls, payload: dict, aoi_id: Optional[str] = None) -> Tuple[gpd.GeoDataFrame, dict]:
         """
@@ -867,15 +735,6 @@
         return gdf, metadata
 
     def get_features_gdf(
-<<<<<<< HEAD
-        self,
-        geometry: Union[Polygon, MultiPolygon],
-        packs: Optional[List[str]] = None,
-        aoi_id: Optional[str] = None,
-        since: Optional[str] = None,
-        until: Optional[str] = None,
-        survey_resource_id: Optional[str] = None,
-=======
             self,
             geometry: Union[Polygon, MultiPolygon],
             region: str,
@@ -886,7 +745,6 @@
             address_fields: Optional[Dict[str, str]] = None,
             survey_resource_id: Optional[str] = None,
             fail_hard_regrid: Optional[bool] = False,
->>>>>>> f8bc813f
     ) -> Tuple[Optional[gpd.GeoDataFrame], Optional[dict], Optional[dict]]:
         """
         Get feature data for an AOI. If a cache is configured, the cache will be checked before using the API.
@@ -899,10 +757,6 @@
             aoi_id: ID of the AOI to add to the data
             since: Earliest date to pull data for
             until: Latest date to pull data for
-<<<<<<< HEAD
-            survey_resource_id: Alternative query mechanism to retrieve precise survey's results from coverage.
-
-=======
             address_fields: dictionary with values for the address fields, if available, or else None
             survey_resource_id: Alternative query mechanism to retrieve precise survey's results from coverage.
             fail_hard_regrid: If set to true, don't try and grid on an AIFeatureAPIRequestSizeError,
@@ -910,7 +764,6 @@
                               get_features_gdf -> get_features_gdf_gridded -> get_features_gdf_bulk -> get_features_gdf
                               and we need to be able to stop at 2nd call to get_features_gdf if we get another
                               AIFeatureAPIRequestSizeError
->>>>>>> f8bc813f
         Returns:
             API response features GeoDataFrame, metadata dictionary, and an error dictionary
         """
@@ -920,31 +773,6 @@
             )
 
         try:
-<<<<<<< HEAD
-            payload = self.get_features(geometry, packs, since, until, survey_resource_id)
-            features_gdf, metadata = self.payload_gdf(payload, aoi_id)
-            error = None
-        except AIFeatureAPIRequestSizeError as e:
-            # First request was too big, so grid it up, recombine, and return. Any problems and the whole AOI should return an error as usual.
-            logger.debug(f"Found an oversized AOI (id {aoi_id}). Trying gridding...")
-            try:
-                if survey_resource_id is None:
-                    logging.debug(
-                        "Currently don't support auto gridding of AOIs unless request is a single survey_resource_id"
-                    )
-                    features_gdf = None
-                    metadata = None
-                    error = {
-                        AOI_ID_COLUMN_NAME: aoi_id,
-                        "status_code": e.status_code,
-                        "message": e.message,
-                        "text": e.text,
-                        "request": e.request_string,
-                    }
-                else:
-                    features_gdf, metadata_df, errors_df = self.get_features_gdf_gridded(
-                        geometry, packs, aoi_id, since, until, survey_resource_id
-=======
             if isinstance(geometry, MultiPolygon) and len(geometry) > 1:
                 # A proper multi-polygon - run it as separate requests, then recombine.
                 features_gdf, metadata, error = [], [], None
@@ -1003,7 +831,6 @@
                 try:
                     features_gdf, metadata_df, errors_df = self.get_features_gdf_gridded(
                         geometry, region, packs, aoi_id, since, until, survey_resource_id
->>>>>>> f8bc813f
                     )
                     if len(errors_df) == 0:
                         error = None
@@ -1023,23 +850,6 @@
                         "date": metadata_df["date"],
                     }
                     logger.debug(
-<<<<<<< HEAD
-                        f"Recombined grid - Metadata: {metadata}, Unique {AOI_ID_COLUMN_NAME} with features: {features_gdf[AOI_ID_COLUMN_NAME].unique()}, Error: {error}"
-                    )
-
-            except (AIFeatureAPIError, AIFeatureAPIGridError) as e:
-                # Catch acceptable errors
-                features_gdf = None
-                metadata = None
-                error = {
-                    AOI_ID_COLUMN_NAME: aoi_id,
-                    "status_code": e.status_code,
-                    "message": e.message,
-                    "text": e.text,
-                    "request": e.request_string,
-                }
-
-=======
                         f"Recombined grid - Metadata: {metadata}, Unique {AOI_ID_COLUMN_NAME} with features: {features_gdf[AOI_ID_COLUMN_NAME].unique()}, Error: {error} "
                     )
 
@@ -1054,7 +864,6 @@
                         "text": e.text,
                         "request": e.request_string,
                     }
->>>>>>> f8bc813f
         except AIFeatureAPIError as e:
             # Catch acceptable errors
             features_gdf = None
@@ -1081,19 +890,6 @@
         return features_gdf, metadata, error
 
     def get_features_gdf_gridded(
-<<<<<<< HEAD
-        self,
-        geometry: Union[Polygon, MultiPolygon],
-        packs: Optional[List[str]] = None,
-        aoi_id: Optional[str] = None,
-        since: Optional[str] = None,
-        until: Optional[str] = None,
-        survey_resource_id: Optional[str] = None,
-        grid_size: Optional[float] = 0.005,  # Approx 500m at the equator
-    ) -> Tuple[Optional[gpd.GeoDataFrame], Optional[dict], Optional[dict]]:
-        """
-        Get feature data for a AOI. If a cache is configured, the cache will be checked before using the API.
-=======
             self,
             geometry: Union[Polygon, MultiPolygon],
             region: str,
@@ -1106,15 +902,11 @@
     ) -> Tuple[Optional[gpd.GeoDataFrame], Optional[pd.DataFrame], Optional[pd.DataFrame]]:
         """
         Get feature data for an AOI. If a cache is configured, the cache will be checked before using the API.
->>>>>>> f8bc813f
         Data is returned as a GeoDataframe with response metadata and error information (if any occurred).
 
         Args:
             geometry: AOI in EPSG4326
-<<<<<<< HEAD
-=======
             region: Country code
->>>>>>> f8bc813f
             packs: List of AI packs
             aoi_id: ID of the AOI to add to the data
             since: Earliest date to pull data for
@@ -1123,17 +915,9 @@
             grid_size: The AOI is gridded in the native projection (constants.API_CRS) to save compute.
 
         Returns:
-<<<<<<< HEAD
-            API response features GeoDataFrame, metadata dictionary, and a error dictionary
-        """
-        if survey_resource_id is None:
-            raise ValueError("Can't do a grid query unless survey_resource_id has been specified.")
-        logging.debug(f"Gridding AOI into {grid_size} squares.")
-=======
             API response features GeoDataFrame, metadata dictionary, and an error dictionary
         """
         logger.debug(f"Gridding AOI into {grid_size} squares.")
->>>>>>> f8bc813f
         df_gridded = FeatureApi.split_geometry_into_grid(geometry=geometry, cell_size=grid_size)
         # TODO: At this point, we should hit coverage to check that each of the grid squares falls within the AOI. That way we can fail fast before retrieving any payloads. Currently pulls every possible payload before failing.
 
@@ -1142,27 +926,16 @@
         df_gridded[AOI_ID_COLUMN_NAME] = aoi_id_tmp
 
         try:
-<<<<<<< HEAD
-            features_gdf, metadata_df, errors_df = self.get_features_gdf_bulk(
-                df_gridded,
-=======
             # If we are already in a 'gridded' call, then when we call get_features_gdf_bulk
             # we need to pass in fail_hard_regrid=True so we don't get stuck in an endless loop
             features_gdf, metadata_df, errors_df = self.get_features_gdf_bulk(
                 df_gridded,
                 region=region,
->>>>>>> f8bc813f
                 packs=packs,
                 since_bulk=since,
                 until_bulk=until,
                 survey_resource_id_bulk=survey_resource_id,
                 instant_fail_batch=True,
-<<<<<<< HEAD
-            )
-        except AIFeatureAPIError as e:
-            logging.debug(f"Failed whole grid for aoi_id {aoi_id} on single error")
-            raise AIFeatureAPIGridError(e.status_code)
-=======
                 fail_hard_regrid=True,
             )
         except AIFeatureAPIError as e:
@@ -1178,7 +951,6 @@
             logger.warning(
                 f"AOI {aoi_id} gridded on a single date - possible but unlikely to include deduplication errors (if two overlapping surveys flown on same date)."
             )
->>>>>>> f8bc813f
 
         if len(errors_df) > 0:
             raise AIFeatureAPIGridError(errors_df.query("status_code != 200").status_code.mode())
@@ -1191,15 +963,6 @@
             return features_gdf, metadata_df, errors_df
 
     def get_features_gdf_bulk(
-<<<<<<< HEAD
-        self,
-        gdf: gpd.GeoDataFrame,
-        packs: Optional[List[str]] = None,
-        since_bulk: Optional[str] = None,
-        until_bulk: Optional[str] = None,
-        survey_resource_id_bulk: Optional[str] = None,
-        instant_fail_batch: Optional[bool] = False,
-=======
             self,
             gdf: gpd.GeoDataFrame,
             region: str,
@@ -1209,7 +972,6 @@
             survey_resource_id_bulk: Optional[str] = None,
             instant_fail_batch: Optional[bool] = False,
             fail_hard_regrid: Optional[bool] = False,
->>>>>>> f8bc813f
     ) -> Tuple[Optional[gpd.GeoDataFrame], Optional[pd.DataFrame], pd.DataFrame]:
         """
         Get features data for many AOIs.
@@ -1221,16 +983,11 @@
             since_bulk: Earliest date to pull data for, applied across all Query AOIs.
             until_bulk: Latest date to pull data for, applied across all Query AOIs.
             survey_resource_id_bulk: Impose a single survey resource ID from which to pull all responses.
-<<<<<<< HEAD
-            instant_fail_batch:  If true, raise an AIFeatureAPIError, otherwise create a dataframe of errors and return
-            all good data available.
-=======
             instant_fail_batch:  If true, raise an AIFeatureAPIError, otherwise create a dataframe of errors and
             return all good data available.
             fail_hard_regrid: should be False on an initial call, this just gets used internally to prevent us
                               getting stuck in an infinite loop of get_features_gdf -> get_features_gdf_gridded ->
                                                                    get_features_gdf_bulk -> get_features_gdf
->>>>>>> f8bc813f
 
         Returns:
             API responses as feature GeoDataFrames, metadata DataFrame, and an error DataFrame
@@ -1271,13 +1028,9 @@
                         row[AOI_ID_COLUMN_NAME],
                         since,
                         until,
-<<<<<<< HEAD
-                        survey_resource_id,
-=======
                         {f: row[f] for f in ADDRESS_FIELDS} if has_address_fields else None,
                         survey_resource_id,
                         fail_hard_regrid,
->>>>>>> f8bc813f
                     )
                 )
             data = []
