from pathlib import Path

import geopandas as gpd
import pytest
from shapely.affinity import translate
from shapely.geometry import Polygon, MultiPolygon
from shapely.wkt import loads

<<<<<<< HEAD
from nearmap_ai.constants import BUILDING_ID, SOLAR_ID, VEG_MEDHIGH_ID
=======
from nearmap_ai.constants import BUILDING_ID, SOLAR_ID, VEG_MEDHIGH_ID, ASPHALT_ID
>>>>>>> f8bc813f
from nearmap_ai.feature_api import FeatureApi
import nearmap_ai.log
import logging


class TestFeatureAPI:
    def test_get_features_gdf(self, sydney_aoi: Polygon, cache_directory: Path):
        date_1 = "2020-01-01"
        date_2 = "2020-06-01"
        region = "au"
        packs = ["building"]
        aoi_id = "123"

        feature_api = FeatureApi(cache_dir=cache_directory)
        features_gdf, metadata, error = feature_api.get_features_gdf(sydney_aoi, region, packs, aoi_id, date_1, date_2)
        # No error
        assert error is None
        # Date is in range
        assert date_1 <= metadata["date"] <= date_2
        # We get 3 buildings
        assert len(features_gdf) == 3
        assert len(features_gdf[features_gdf.class_id == BUILDING_ID]) == 3
        # The AOI ID has been assigned
        assert len(features_gdf[features_gdf.aoi_id == aoi_id]) == 3

    def test_split_geometry_into_grid(self, sydney_aoi: Polygon):
        aoi = sydney_aoi
        b = aoi.bounds
        width = b[2] - b[0]
        height = b[3] - b[1]
        d = max(width, height)

        for cell_size in [d / 5, width, height, d, 2 * d]:
            df_gridded = FeatureApi.split_geometry_into_grid(aoi, cell_size)
            geom_recombined = df_gridded.geometry.unary_union
            assert geom_recombined.difference(aoi).area == pytest.approx(0)
            assert aoi.difference(geom_recombined).area == pytest.approx(0)

    def test_combine_features_gdf_from_grid(
        self,
    ):
        pass
        # TODO: Write a bunch of tests here for different nuanced scenarios.

    def test_large_aoi(self, cache_directory: Path, large_adelaide_aoi: Polygon):
        survey_resource_id = "fe48a583-da45-5cd3-9fee-8321354bdf7a"  # 2011-03-03
<<<<<<< HEAD
=======
        country = "au"
>>>>>>> f8bc813f
        packs = ["building", "vegetation"]
        aoi_id = "0"

        feature_api = FeatureApi(cache_dir=cache_directory)
        features_gdf, metadata, error = feature_api.get_features_gdf(
<<<<<<< HEAD
            large_adelaide_aoi, packs=packs, aoi_id=aoi_id, survey_resource_id=survey_resource_id
=======
            large_adelaide_aoi, region=country, packs=packs, aoi_id=aoi_id, survey_resource_id=survey_resource_id
>>>>>>> f8bc813f
        )
        # No error
        assert error is None
        # We get 3 buildings
        assert len(features_gdf.query("class_id == @BUILDING_ID")) == 6  # Guessed
        assert len(features_gdf.query("class_id == @VEG_MEDHIGH_ID")) == 213  # Guessed

        # Assert that buildings aren't overhanging the edge of the parcel. If this fails, the clipped/unclipped hasn't been managed correctly during the grid merge.
        assert features_gdf.query("class_id == @BUILDING_ID").clipped_area_sqm.sum() == pytest.approx(
            features_gdf.query("class_id == @BUILDING_ID").unclipped_area_sqm.sum(), 0.1
        )

        assert len(features_gdf.query("class_id == @VEG_MEDHIGH_ID")) == 213  # Guessed

        # The AOI ID has been assigned to all features
        assert len(features_gdf[features_gdf.aoi_id == aoi_id]) == len(features_gdf)

    def test_not_found(self, cache_directory: Path):
        # Somewhere in the Pacific
        aoi = loads(
            """
            POLYGON((
                -145.5385490968286 -28.74031798505824, 
                -145.5381490968286 -28.74031798505824,
                -145.5381490968286 -28.73991798505824, 
                -145.5385490968286 -28.73991798505824,
                -145.5385490968286 -28.74031798505824
                ))
        """
        )
        country = "au"
        feature_api = FeatureApi(cache_dir=cache_directory)
        features_gdf, metadata, error = feature_api.get_features_gdf(aoi, region=country)
        # No data
        assert features_gdf is None
        assert metadata is None
        # There is a error message
        assert isinstance(error["message"], str)

    def test_get_cache(self, cache_directory: Path, sydney_aoi: Polygon):
        date_1 = "2020-06-01"
        date_2 = "2020-12-01"
        country = "au"
        packs = ["building"]
        aoi_id = "123"
        # First do a standard pull to ensure the file is populated in the cache.
        feature_api = FeatureApi(cache_dir=cache_directory, compress_cache=False)
<<<<<<< HEAD
        features_gdf, metadata, error = feature_api.get_features_gdf(sydney_aoi, packs, aoi_id, date_1, date_2)
=======
        features_gdf, metadata, error = feature_api.get_features_gdf(sydney_aoi, country, packs, aoi_id, date_1, date_2)
>>>>>>> f8bc813f
        assert error is None

        # Then re-request using invalid API key to ensure data is not being pulled from the API but read from the cache.
        api_key = "not an api key"
        # Run
        feature_api = FeatureApi(api_key, cache_dir=cache_directory, compress_cache=False)
<<<<<<< HEAD
        features_gdf, metadata, error = feature_api.get_features_gdf(sydney_aoi, packs, aoi_id, date_1, date_2)
=======
        features_gdf, metadata, error = feature_api.get_features_gdf(sydney_aoi, country, packs, aoi_id, date_1, date_2)
>>>>>>> f8bc813f
        # Check output
        assert error is None
        assert date_1 <= metadata["date"] <= date_2
        assert len(features_gdf) == 3

    def test_get_compressed_cache(self, cache_directory: Path, sydney_aoi: Polygon):
        date_1 = "2020-06-01"
        date_2 = "2020-12-01"
        country = "au"
        packs = ["building"]
        aoi_id = "123"
        # First do a standard pull to ensure the file is populated in the cache.
        feature_api = FeatureApi(cache_dir=cache_directory, compress_cache=True)
<<<<<<< HEAD
        features_gdf, metadata, error = feature_api.get_features_gdf(sydney_aoi, packs, aoi_id, date_1, date_2)
=======
        features_gdf, metadata, error = feature_api.get_features_gdf(sydney_aoi, country, packs, aoi_id, date_1, date_2)
>>>>>>> f8bc813f
        assert error is None

        # Then re-request using invalid API key to ensure data is not being pulled from the API but read from the cache.
        api_key = "not an api key"
        # Run
        feature_api = FeatureApi(api_key, cache_dir=cache_directory, compress_cache=True)
        features_gdf, metadata, error = feature_api.get_features_gdf(sydney_aoi, country, packs, aoi_id, date_1, date_2)
        # Check output
        assert error is None
        assert date_1 <= metadata["date"] <= date_2
        assert len(features_gdf) == 3

    def test_get_bulk(self, cache_directory: Path, sydney_aoi: Polygon):
        aois = []
        for i in range(4):
            for j in range(4):
                aois.append({"aoi_id": f"{i}_{j}", "geometry": translate(sydney_aoi, 0.001 * i, 0.001 * j)})
        # Add an AOI with an invalid type to test an error case - multipolygon of two separate chunks

        aoi_gdf = gpd.GeoDataFrame(aois)
        date_1 = "2020-01-01"
        date_2 = "2020-12-01"
        country = "au"
        packs = ["building"]

        feature_api = FeatureApi(cache_dir=cache_directory)
        features_gdf, metadata_df, errors_df = feature_api.get_features_gdf_bulk(aoi_gdf, country, packs, date_1, date_2)
        # Check metadata
        assert len(metadata_df) == 16
        assert len(metadata_df.merge(aoi_gdf, on="aoi_id", how="inner")) == 16
        # Check error
        assert len(errors_df) == 0
        # We get only buildings
        assert len(features_gdf) == 69
        assert len(features_gdf[features_gdf.class_id == BUILDING_ID]) == 69

    def test_get_bulk_with_data_dates(self, cache_directory: Path, sydney_aoi: Polygon):
        aois = []
        for i in range(4):
            for j in range(4):
                aois.append(
                    {
                        "aoi_id": f"{i}_{j}",
                        "since": "2020-01-01",
                        "until": "2020-03-01",
                        "geometry": translate(sydney_aoi, 0.001 * i, 0.001 * j),
                    }
                )

        aoi_gdf = gpd.GeoDataFrame(aois)
        country = "au"
        packs = ["building"]

        feature_api = FeatureApi(cache_dir=cache_directory)
        features_gdf, metadata_df, errors_df = feature_api.get_features_gdf_bulk(aoi_gdf, country, packs)
        print(metadata_df.iloc[0].T)

        # Check metadata
        assert len(metadata_df) == 16
        assert len(metadata_df.merge(aoi_gdf, on="aoi_id", how="inner")) == 16

        # We get only buildings
        assert len(features_gdf) == 69
        assert len(features_gdf[features_gdf.class_id == BUILDING_ID]) == 69
        # The dates are within range
        for row in features_gdf.itertuples():
            assert "2020-01-01" <= row.survey_date <= "2020-03-01"

    def test_multipolygon_1(self, cache_directory: Path, sydney_aoi: Polygon):
        aoi = sydney_aoi.union(translate(sydney_aoi, 0.002, 0.01))
        print(f"Multipolygon 1 (use QuickWKT in QGIS to visualise): {aoi}")
        date_1 = "2020-01-01"
        date_2 = "2020-06-01"
        country = "au"
        packs = ["building"]
        aoi_id = "123"
        # Run
        feature_api = FeatureApi(cache_dir=cache_directory)
        features_gdf, metadata, error = feature_api.get_features_gdf(aoi, country, packs, aoi_id, date_1, date_2)
        print(metadata)
        # No error
        assert error is None
        # Date is in range
        assert date_1 <= metadata["date"] <= date_2
        # We get 3 buildings
        assert len(features_gdf) == 6
        assert len(features_gdf[features_gdf.class_id == BUILDING_ID]) == 6
        # The AOI ID has been assigned
        assert len(features_gdf[features_gdf.aoi_id == aoi_id]) == 6
        # All buildings intersect the AOI
        assert len(features_gdf[features_gdf.intersects(aoi)]) == 6

    def test_multipolygon_2(self, cache_directory: Path, sydney_aoi: Polygon):
        aoi = MultiPolygon([translate(sydney_aoi, 0.001, 0.001), translate(sydney_aoi, 0.003, 0.003)])
        print(f"Multipolygon 2 (use QuickWKT in QGIS to visualise): {aoi}")
        date_1 = "2020-01-01"
        date_2 = "2020-06-01"
        country = "au"
        packs = ["building"]
        aoi_id = "123"
        # Run
        feature_api = FeatureApi(cache_dir=cache_directory)
        features_gdf, metadata, error = feature_api.get_features_gdf(aoi, country, packs, aoi_id, date_1, date_2)
        print(metadata)

        # No error
        assert error is None
        # Date is in range
        assert date_1 <= metadata["date"] <= date_2
        # We get 3 buildings
        assert len(features_gdf) == 11
        assert len(features_gdf[features_gdf.class_id == BUILDING_ID]) == 11
        # The AOI ID has been assigned
        assert len(features_gdf[features_gdf.aoi_id == aoi_id]) == 11
        # All buildings intersect the AOI
        assert len(features_gdf[features_gdf.intersects(aoi)]) == 11

    def test_multipolygon_3(self, cache_directory: Path):
        """
        Multipolygon with two nearby parts, and an overlapping discrete class (building)
        """
        aoi = loads(
            "MultiPolygon (((-88.40618111505668253 43.06538384370446693, -88.40618111505668253 43.06557268197261834, -88.40601285961312783 43.06557268197261834, -88.40601285961312783 43.06538384370446693, -88.40618111505668253 43.06538384370446693)),((-88.40590800477149003 43.06555664855734022, -88.40590394063035262 43.06538028071267377, -88.40578689336528839 43.06537434239258033, -88.40577307528538142 43.06555189791498606, -88.40577307528538142 43.06555189791498606, -88.40590800477149003 43.06555664855734022)))")
        print(f"Multipolygon 2 (use QuickWKT in QGIS to visualise): {aoi}")
        date_1 = "2020-01-01"
        date_2 = "2022-07-01"
        country = "us"
        packs = ["building"]
        aoi_id = "3"
        # Run
        feature_api = FeatureApi(cache_dir=cache_directory)
        features_gdf, metadata, error = feature_api.get_features_gdf(aoi, country, packs, aoi_id, date_1, date_2)
        print(metadata)

        # No error
        assert error is None
        # Date is in range
        assert date_1 <= metadata["date"] <= date_2
        # We get 3 buildings
        assert len(features_gdf) == 1
        assert len(features_gdf[features_gdf.class_id == BUILDING_ID]) == 1
        # The AOI ID has been assigned
        assert len(features_gdf[features_gdf.aoi_id == aoi_id]) == 1
        # All buildings intersect the AOI
        assert len(features_gdf[features_gdf.intersects(aoi)]) == 1

        assert features_gdf["unclipped_area_sqm"].sum() == pytest.approx(154, rel=0.02)
        assert features_gdf["area_sqm"].sum() == pytest.approx(154, rel=0.02)
        assert features_gdf["clipped_area_sqm"].sum() == pytest.approx(70, rel=0.02)


    def test_polygon_with_hole_1(self, cache_directory: Path):
        # This one should have a building in the middle which gets pulled then discarded, and clear space around it.
        aoi = loads("Polygon((-87.98409445082069169 42.9844739669082827, -87.98409445082069169 42.98497943053578041, -87.98334642812285722 42.98497943053578041, -87.98334642812285722 42.9844739669082827, -87.98409445082069169 42.9844739669082827), (-87.98398389681051412 42.98492725383756152, -87.9834560905684242 42.98492725383756152, -87.98343201832427951 42.98454440595978809, -87.98402490878204674 42.98453201391029666, -87.98398389681051412 42.98492725383756152))")
        country = "us"
        date_1 = "2022-04-21"
        date_2 = "2022-04-21"
        packs = ["building"]
        aoi_id = 11

        feature_api = FeatureApi(cache_dir=cache_directory)
        features_gdf, metadata, error = feature_api.get_features_gdf(aoi, country, packs, aoi_id, date_1, date_2)
        print(metadata)

        # No error
        assert error is None
        # Date is in range
        assert date_1 <= metadata["date"] <= date_2
        # We get no buildings (inner gets discarded)
        assert len(features_gdf) == 0
        assert len(features_gdf[features_gdf.class_id == BUILDING_ID]) == 0

    def test_polygon_with_hole_2(self, cache_directory: Path):
        """
        Test correct behaviour of a connected class, with complex many holed query AOI.
        """
        aoi = loads("Polygon ((-87.98869354480743254 42.98720736071164339, -87.98869354480743254 42.98745790451570059, -87.98832791466347203 42.98745790451570059, -87.98832791466347203 42.98720736071164339, -87.98869354480743254 42.98720736071164339),(-87.98862916890175256 42.9874149280962996, -87.98856291796968776 42.98741401370408255, -87.98856229296089282 42.9873628077175951, -87.98862916890175256 42.9874149280962996),(-87.98843666619346493 42.98739206828654602, -87.98848416686175256 42.98736737968242494, -87.98842104097366246 42.98729559979562254, -87.9883935405867561 42.98732120282217295, -87.98834416489208365 42.98737743800379718, -87.98837854037572015 42.98741355650798823, -87.98840979081536773 42.98735457818008854, -87.98840979081536773 42.98735457818008854, -87.98843666619346493 42.98739206828654602),(-87.9883354147689829 42.9873874963235707, -87.98833916482176676 42.9874492177950458, -87.98868416967553685 42.98745013218676547, -87.98868604470192167 42.98742315762577704, -87.9883697902526194 42.98741858566508256, -87.9883354147689829 42.9873874963235707),(-87.98868104463157636 42.98741721407682803, -87.98868104463157636 42.98721467587366618, -87.98833228972502241 42.98721238988563442, -87.98864729415674901 42.9874149280962996, -87.98864729415674901 42.9874149280962996, -87.98868104463157636 42.98741721407682803),(-87.9885416676707024 42.98740761295811552, -87.98855229282020218 42.98736509370006331, -87.98845979151882091 42.98731343047596454, -87.98850041709034997 42.98737469482540519, -87.98841666591209787 42.98740212660388949, -87.98843104111432467 42.98741172772346175, -87.98843104111432467 42.98741172772346175, -87.9885416676707024 42.98740761295811552))")
        country = "us"
        date_1 = "2022-04-21"
        date_2 = "2022-04-21"
        packs = ["surfaces"]
        aoi_id = 12

        feature_api = FeatureApi(cache_dir=cache_directory)
        features_gdf, metadata, error = feature_api.get_features_gdf(aoi, country, packs, aoi_id, date_1, date_2)
        print(metadata)

        # No error
        assert error is None
        # Date is in range
        assert date_1 <= metadata["date"] <= date_2
        # We get one piece of hollowed out asphalt
        assert len(features_gdf) == 1
        assert len(features_gdf[features_gdf.class_id == ASPHALT_ID]) == 1
        assert features_gdf["clipped_area_sqm"].sum() == features_gdf["area_sqm"].sum()
        assert features_gdf["clipped_area_sqm"].sum() == pytest.approx(259.2, rel=0.02)

    def test_classes(self, cache_directory: Path):
        feature_api = FeatureApi(cache_dir=cache_directory)
        classes_df = feature_api.get_feature_classes()
        assert classes_df.loc[BUILDING_ID].description == "Building"

    def test_classes_filtered(self, cache_directory: Path):
        feature_api = FeatureApi(cache_dir=cache_directory)
        classes_df = feature_api.get_feature_classes(packs=["solar", "building"])
        assert classes_df.loc[BUILDING_ID].description == "Building"
        assert classes_df.loc[SOLAR_ID].description == "Solar Panel"
        assert len(classes_df) == 2

    def test_unknown_pack(self, cache_directory: Path):
        feature_api = FeatureApi(cache_dir=cache_directory)
        with pytest.raises(ValueError) as excinfo:
            feature_api.get_feature_classes(packs=["solar", "foobar"])
        assert "foobar" in str(excinfo.value)

    def test_packs(self, cache_directory: Path):
        """
        Test that this set of packs are all valid. Does not check whether additional packs have been made available.
        """
        feature_api = FeatureApi(cache_dir=cache_directory)
        packs = feature_api.get_packs()
        expected_subset = {
            "building",
            "building_char",
            "roof_char",
            "roof_cond",
            "surfaces",
            "vegetation",
            "poles",
            "construction",
            "pool",
            "solar",
            "trampoline",
        }
        assert not expected_subset.difference(packs.keys())<|MERGE_RESOLUTION|>--- conflicted
+++ resolved
@@ -6,11 +6,7 @@
 from shapely.geometry import Polygon, MultiPolygon
 from shapely.wkt import loads
 
-<<<<<<< HEAD
-from nearmap_ai.constants import BUILDING_ID, SOLAR_ID, VEG_MEDHIGH_ID
-=======
 from nearmap_ai.constants import BUILDING_ID, SOLAR_ID, VEG_MEDHIGH_ID, ASPHALT_ID
->>>>>>> f8bc813f
 from nearmap_ai.feature_api import FeatureApi
 import nearmap_ai.log
 import logging
@@ -57,20 +53,13 @@
 
     def test_large_aoi(self, cache_directory: Path, large_adelaide_aoi: Polygon):
         survey_resource_id = "fe48a583-da45-5cd3-9fee-8321354bdf7a"  # 2011-03-03
-<<<<<<< HEAD
-=======
-        country = "au"
->>>>>>> f8bc813f
+        country = "au"
         packs = ["building", "vegetation"]
         aoi_id = "0"
 
         feature_api = FeatureApi(cache_dir=cache_directory)
         features_gdf, metadata, error = feature_api.get_features_gdf(
-<<<<<<< HEAD
-            large_adelaide_aoi, packs=packs, aoi_id=aoi_id, survey_resource_id=survey_resource_id
-=======
             large_adelaide_aoi, region=country, packs=packs, aoi_id=aoi_id, survey_resource_id=survey_resource_id
->>>>>>> f8bc813f
         )
         # No error
         assert error is None
@@ -118,22 +107,14 @@
         aoi_id = "123"
         # First do a standard pull to ensure the file is populated in the cache.
         feature_api = FeatureApi(cache_dir=cache_directory, compress_cache=False)
-<<<<<<< HEAD
-        features_gdf, metadata, error = feature_api.get_features_gdf(sydney_aoi, packs, aoi_id, date_1, date_2)
-=======
         features_gdf, metadata, error = feature_api.get_features_gdf(sydney_aoi, country, packs, aoi_id, date_1, date_2)
->>>>>>> f8bc813f
         assert error is None
 
         # Then re-request using invalid API key to ensure data is not being pulled from the API but read from the cache.
         api_key = "not an api key"
         # Run
         feature_api = FeatureApi(api_key, cache_dir=cache_directory, compress_cache=False)
-<<<<<<< HEAD
-        features_gdf, metadata, error = feature_api.get_features_gdf(sydney_aoi, packs, aoi_id, date_1, date_2)
-=======
         features_gdf, metadata, error = feature_api.get_features_gdf(sydney_aoi, country, packs, aoi_id, date_1, date_2)
->>>>>>> f8bc813f
         # Check output
         assert error is None
         assert date_1 <= metadata["date"] <= date_2
@@ -147,11 +128,7 @@
         aoi_id = "123"
         # First do a standard pull to ensure the file is populated in the cache.
         feature_api = FeatureApi(cache_dir=cache_directory, compress_cache=True)
-<<<<<<< HEAD
-        features_gdf, metadata, error = feature_api.get_features_gdf(sydney_aoi, packs, aoi_id, date_1, date_2)
-=======
         features_gdf, metadata, error = feature_api.get_features_gdf(sydney_aoi, country, packs, aoi_id, date_1, date_2)
->>>>>>> f8bc813f
         assert error is None
 
         # Then re-request using invalid API key to ensure data is not being pulled from the API but read from the cache.
